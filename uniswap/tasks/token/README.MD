
# 🌐 Working with Tokens

---

## Overview

<<<<<<< HEAD
A **Token** is any contract that extends `NilTokenBase`. We have developed a simple example of a token contract, which you can find [here](https://github.com/NilFoundation/nil/blob/main/uniswap/contracts/Token.sol). This contract represents the minimal implementation needed to create a token.
=======
A **Token** is any contract that extends `NilTokenBase`. We have developed a simple example of a token contract, which you can find [here](../../contracts/Token.sol). This contract represents the minimal implementation needed to create a token.
>>>>>>> 7be853c1

```solidity
contract Token is NilTokenBase {

    constructor(string memory _tokenName) payable {
        // Revert if the token name is an empty string
        require(bytes(_tokenName).length > 0, "Token name must not be empty");

        tokenName = _tokenName;
    }

    receive() external payable {}
}
```

Token owners can add any additional functionality they want on top of the built-in capabilities provided by `NilTokenBase`.

---

## 💡 How to Use

### 1. Deploy a Token Contract

To deploy your own token contract, use the following command:

```bash
npx hardhat ignition deploy ./ignition/modules/Token.ts --parameters ./ignition/parameters.json
```

Make sure to set the `tokenName` and `public key` in your `./ignition/parameters.json` file before deploying. Once the deployment is complete, you will receive the contract address in the response.

### 2. Fetch Token Data

After deploying the token contract, fetch the token information (name, ID, Balance) by using the following command:

```bash
npx hardhat token_info --address <Token Address>
```

Replace `<Token Address>` with the actual deployed contract address

### Mint and Send Token to a Smart Account

To mint token from two contracts and send it to a specified smart account, use the `mint-smart-account` task:

```bash
npx hardhat mint-smart-account --token0 <Token0 Address> --token1 <Token1 Address> --smart-account <Smart Account Address> --amount <Amount>
```

This will mint the specified amount of both tokens and send it to the specified smart account.

---<|MERGE_RESOLUTION|>--- conflicted
+++ resolved
@@ -5,11 +5,11 @@
 
 ## Overview
 
-<<<<<<< HEAD
+
 A **Token** is any contract that extends `NilTokenBase`. We have developed a simple example of a token contract, which you can find [here](https://github.com/NilFoundation/nil/blob/main/uniswap/contracts/Token.sol). This contract represents the minimal implementation needed to create a token.
-=======
+
 A **Token** is any contract that extends `NilTokenBase`. We have developed a simple example of a token contract, which you can find [here](../../contracts/Token.sol). This contract represents the minimal implementation needed to create a token.
->>>>>>> 7be853c1
+
 
 ```solidity
 contract Token is NilTokenBase {
