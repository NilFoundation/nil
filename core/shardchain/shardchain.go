package shardchain

import (
	"fmt"
	"log"
	"strconv"
	"sync"

	"context"

	"github.com/NilFoundation/nil/common"
	"github.com/NilFoundation/nil/core/db"
<<<<<<< HEAD
	"github.com/NilFoundation/nil/core/execution"
	"github.com/rs/zerolog"
=======
	"github.com/NilFoundation/nil/core/vm"
>>>>>>> 02394694
)

type Transaction struct {
	//address  common.Address
	calldata []byte
}

type ShardChain struct {
<<<<<<< HEAD
	Id int
	db db.DB
	logger *zerolog.Logger
}

func (c *ShardChain) TestTransaction() (common.Hash, error) {
	tx, err := c.db.CreateTx(context.TODO())
	if err != nil {
		return common.EmptyHash, err
	}
	defer tx.Rollback()

	last_block_hash_bytes, err := tx.Get(db.LastBlockTable, []byte(strconv.Itoa(c.Id)))

	if err != nil {
		return common.EmptyHash, err
	}

	last_block_hash := common.Hash{}
	// No previous blocks yet
	if last_block_hash_bytes != nil {
		last_block_hash = common.Hash(*last_block_hash_bytes)
	}

	es, err := execution.NewExecutionState(tx, last_block_hash)

	if err != nil {
		return common.EmptyHash, err
	}

	addr := common.BytesToHash([]byte("contract-" + strconv.Itoa(c.Id)))

	contract_exists, err := es.ContractExists(addr)

	if err != nil {
		return common.EmptyHash, err
	}

	if (!contract_exists) {
		c.logger.Debug().Msgf("Create new contract %s", addr)
		code := []byte("asdf")

		err = es.CreateContract(addr, code)

		if err != nil {
			return common.EmptyHash, err
		}
	} else {
		c.logger.Debug().Msgf("Update storage of contract %s", addr)
		storage_key := common.BytesToHash([]byte("storage-key"))
		val, err := es.GetState(addr, storage_key)

		if err != nil {
			return common.EmptyHash, err
		}

		val.AddUint64(&val, 1)

		err = es.SetState(addr, storage_key, val)

		if err != nil {
			return common.EmptyHash, err
		}
	}

	block_hash, err := es.Commit()

	if err != nil {
		return common.EmptyHash, err
	}

	err = tx.Put(db.LastBlockTable, []byte(strconv.Itoa(c.Id)), block_hash[:])

	if err != nil {
		return common.EmptyHash, err
	}

	err = tx.Commit()

	if err != nil {
		return common.EmptyHash, err
	}

	return block_hash, nil
=======
	Id   int
	db   db.DB
	pool []Transaction
>>>>>>> 02394694
}

func (c *ShardChain) Collate(wg *sync.WaitGroup) {
	defer wg.Done()

	c.logger.Info().Msg("running shardchain")

	block_hash, err := c.TestTransaction()
	if err != nil {
		log.Fatal(err)
	}
	//tree := db.GetMerkleTree(fmt.Sprintf("shard-%d-smart-contracts", c.Id), c.dbClient)
	// genesisBlock := &types.Block{SmartContracts: tree}

	// nextBlk := genBlock(c.dbClient, genesisBlock, "contract-addr-to-update")
	// genBlock(c.dbClient, nextBlk, "contract-addr-to-update")

<<<<<<< HEAD
	c.logger.Debug().Msgf("new block : %+v", block_hash)
=======
	evm := vm.NewEVMInterpreter(nil)
	for _, tx := range c.pool {
		if _, err := evm.Run(&vm.Contract{}, tx.calldata, false); err != nil {
			logger.Error().Msg("transaction failed")
		}
	}
>>>>>>> 02394694
}

func NewShardChain(
	shardId int,
	db db.DB,
) *ShardChain {
<<<<<<< HEAD
	logger := common.NewLogger(fmt.Sprintf("shard-%d", shardId), false /* noColor */)
	return &ShardChain{shardId, db, logger}
=======
	return &ShardChain{shardId, db, nil}
>>>>>>> 02394694
}<|MERGE_RESOLUTION|>--- conflicted
+++ resolved
@@ -10,12 +10,9 @@
 
 	"github.com/NilFoundation/nil/common"
 	"github.com/NilFoundation/nil/core/db"
-<<<<<<< HEAD
 	"github.com/NilFoundation/nil/core/execution"
-	"github.com/rs/zerolog"
-=======
 	"github.com/NilFoundation/nil/core/vm"
->>>>>>> 02394694
+  "github.com/rs/zerolog"
 )
 
 type Transaction struct {
@@ -24,9 +21,11 @@
 }
 
 type ShardChain struct {
-<<<<<<< HEAD
 	Id int
 	db db.DB
+
+	pool []Transaction
+
 	logger *zerolog.Logger
 }
 
@@ -109,11 +108,6 @@
 	}
 
 	return block_hash, nil
-=======
-	Id   int
-	db   db.DB
-	pool []Transaction
->>>>>>> 02394694
 }
 
 func (c *ShardChain) Collate(wg *sync.WaitGroup) {
@@ -131,26 +125,20 @@
 	// nextBlk := genBlock(c.dbClient, genesisBlock, "contract-addr-to-update")
 	// genBlock(c.dbClient, nextBlk, "contract-addr-to-update")
 
-<<<<<<< HEAD
 	c.logger.Debug().Msgf("new block : %+v", block_hash)
-=======
+
 	evm := vm.NewEVMInterpreter(nil)
 	for _, tx := range c.pool {
 		if _, err := evm.Run(&vm.Contract{}, tx.calldata, false); err != nil {
 			logger.Error().Msg("transaction failed")
 		}
 	}
->>>>>>> 02394694
 }
 
 func NewShardChain(
 	shardId int,
 	db db.DB,
 ) *ShardChain {
-<<<<<<< HEAD
 	logger := common.NewLogger(fmt.Sprintf("shard-%d", shardId), false /* noColor */)
-	return &ShardChain{shardId, db, logger}
-=======
-	return &ShardChain{shardId, db, nil}
->>>>>>> 02394694
+	return &ShardChain{shardId, db, nil, logger}
 }