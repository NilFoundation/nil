--- conflicted
+++ resolved
@@ -6,6 +6,7 @@
   generateSmartAccount,
   getContract,
   waitTillCompleted,
+  Transaction,
 } from "@nilfoundation/niljs";
 
 import { type Abi, decodeFunctionResult, encodeFunctionData } from "viem";
@@ -77,13 +78,8 @@
     `Deployer smart account ${deployerWallet.address} has been topped up with 3000 USDT at tx hash ${topUpSmartAccount}`,
   );
 
-<<<<<<< HEAD
   // Deploy InterestManager contract on second shard
-  const { address: deployInterestManager, hash: deployInterestManagerHash } =
-=======
-  // Deploy InterestManager contract on shard 2
   const { address: deployInterestManager, tx: deployInterestManagerTx } =
->>>>>>> 46c58e67
     await deployerWallet.deployContract({
       shardId: listOfShards[1],
       args: [],
@@ -94,34 +90,11 @@
 
   await deployInterestManagerTx.wait();
   console.log(
-<<<<<<< HEAD
-    `Interest Manager deployed at ${deployInterestManager} with hash ${deployInterestManagerHash} on shard ${listOfShards[1]}`,
+    `Interest Manager deployed at ${deployInterestManager} with hash ${deployInterestManagerTx.hash} on shard ${listOfShards[1]}`,
   );
 
   // Deploy Oracle contract on fourth shard
-  const { address: deployOracle, hash: deployOracleHash } =
-=======
-    `Interest Manager deployed at ${deployInterestManager} with hash ${deployInterestManagerTx.hash} on shard 2`,
-  );
-
-  // Deploy GlobalLedger contract on shard 3
-  const { address: deployGlobalLedger, tx: deployGlobalLedgerTx } =
-    await deployerWallet.deployContract({
-      shardId: 3,
-      args: [],
-      bytecode: GlobalLedger.bytecode as `0x${string}`,
-      abi: GlobalLedger.abi as Abi,
-      salt: BigInt(Math.floor(Math.random() * 10000)),
-    });
-
-  await deployGlobalLedgerTx.wait();
-  console.log(
-    `Global Ledger deployed at ${deployGlobalLedger} with hash ${deployGlobalLedgerTx.hash} on shard 3`,
-  );
-
-  // Deploy Oracle contract on shard 4
   const { address: deployOracle, tx: deployOracleTx } =
->>>>>>> 46c58e67
     await deployerWallet.deployContract({
       shardId: listOfShards[3],
       args: [],
@@ -132,19 +105,11 @@
 
   await deployOracleTx.wait();
   console.log(
-<<<<<<< HEAD
-    `Oracle deployed at ${deployOracle} with hash ${deployOracleHash} on shard ${listOfShards[3]}`,
+    `Oracle deployed at ${deployOracle} with hash ${deployOracleTx.hash} on shard ${listOfShards[3]}`,
   );
 
   // Deploy GlobalLedger (CentralLedger) contract on third shard
-  const { address: deployGlobalLedger, hash: deployGlobalLedgerHash } =
-=======
-    `Oracle deployed at ${deployOracle} with hash ${deployOracleTx.hash} on shard 4`,
-  );
-
-  // Deploy LendingPool contract on shard 1, linking all other contracts
-  const { address: deployLendingPool, tx: deployLendingPoolTx } =
->>>>>>> 46c58e67
+  const { address: deployGlobalLedger, tx: deployGlobalLedgerTx } =
     await deployerWallet.deployContract({
       shardId: listOfShards[2],
       args: [
@@ -158,22 +123,16 @@
       salt: BigInt(Math.floor(Math.random() * 10000)),
     });
 
-<<<<<<< HEAD
-  await waitTillCompleted(client, deployGlobalLedgerHash);
-  console.log(
-    `Global Ledger (Central) deployed at ${deployGlobalLedger} with hash ${deployGlobalLedgerHash} on shard ${listOfShards[2]}`,
-=======
-  await deployLendingPoolTx.wait();
-  console.log(
-    `Lending Pool deployed at ${deployLendingPool} with hash ${deployLendingPoolTx.hash} on shard 1`,
->>>>>>> 46c58e67
+  await deployGlobalLedgerTx.wait();
+  console.log(
+    `Global Ledger (Central) deployed at ${deployGlobalLedger} with hash ${deployGlobalLedgerTx.hash} on shard ${listOfShards[2]}`,
   );
 
   // Deploy LendingPool contracts on all shards
   const lendingPools: { address: `0x${string}`; shardId: number }[] = [];
 
   for (const shardId of listOfShards) {
-    const { address: deployLendingPool, hash: deployLendingPoolHash } =
+    const { address: deployLendingPool, tx: deployLendingPoolTx } =
       await deployerWallet.deployContract({
         shardId,
         args: [
@@ -188,9 +147,9 @@
         salt: BigInt(Math.floor(Math.random() * 10000)),
       });
 
-    await waitTillCompleted(client, deployLendingPoolHash);
+    await deployLendingPoolTx.wait();
     console.log(
-      `Lending Pool deployed at ${deployLendingPool} with hash ${deployLendingPoolHash} on shard ${shardId}`,
+      `Lending Pool deployed at ${deployLendingPool} with hash ${deployLendingPoolTx.hash} on shard ${shardId}`,
     );
 
     lendingPools.push({ address: deployLendingPool as `0x${string}`, shardId });
@@ -205,14 +164,14 @@
       args: [pool.address],
     });
 
-    const registerResponse = await deployerWallet.sendTransaction({
+    const registerResponseTx = await deployerWallet.sendTransaction({
       to: deployGlobalLedger,
       data: registerCallData,
     });
 
-    await waitTillCompleted(client, registerResponse);
+    await registerResponseTx.wait();
     console.log(
-      `Registered lending pool ${pool.address} (shard ${pool.shardId}) with GlobalLedger at tx hash ${registerResponse}`,
+      `Registered lending pool ${pool.address} (shard ${pool.shardId}) with GlobalLedger at tx hash ${registerResponseTx.hash}`,
     );
   }
   console.log("Lending Pool registration complete.\n");
@@ -306,24 +265,24 @@
   });
 
   // Set the price for USDT
-  const setOraclePriceUSDT = await deployerWallet.sendTransaction({
+  const setOraclePriceUSDTTx = await deployerWallet.sendTransaction({
     to: deployOracle,
     data: setUSDTPrice,
   });
 
-  await setOraclePriceUSDT.wait();
-  console.log(
-    `Oracle price set for USDT at tx hash ${setOraclePriceUSDT.hash}`,
+  await setOraclePriceUSDTTx.wait();
+  console.log(
+    `Oracle price set for USDT at tx hash ${setOraclePriceUSDTTx.hash}`,
   );
 
   // Set the price for ETH
-  const setOraclePriceETH = await deployerWallet.sendTransaction({
+  const setOraclePriceETHTx = await deployerWallet.sendTransaction({
     to: deployOracle,
     data: setETHPrice,
   });
 
-  await setOraclePriceETH.wait();
-  console.log(`Oracle price set for ETH at tx hash ${setOraclePriceETH.hash}`);
+  await setOraclePriceETHTx.wait();
+  console.log(`Oracle price set for ETH at tx hash ${setOraclePriceETHTx.hash}`);
 
   // Retrieve the prices of USDT and ETH from the Oracle contract
   const usdtPriceRequest = await client.call(
@@ -382,7 +341,7 @@
   };
 
   console.log(`Account 1 depositing ${depositAmountUSDT} USDT via Pool on Shard ${lendingPools[0].shardId}...`);
-  const depositUSDTResponse = await account1.sendTransaction({
+  const depositUSDTResponseTx = await account1.sendTransaction({
     to: lendingPools[0].address,
     functionName: "deposit",
     abi: LendingPool.abi as Abi,
@@ -390,15 +349,10 @@
     feeCredit: convertEthToWei(0.001),
   });
 
-<<<<<<< HEAD
-  const depositUSDTResponseData = await waitTillCompleted(client, depositUSDTResponse);
-  console.log(
-    `Account 1 deposit initiated at tx hash ${depositUSDTResponse}`
-  );
-=======
-  await waitTillCompleted(client, depositUSDTResponse);
-  console.log(`Account 1 deposited 12 USDT at tx hash ${depositUSDTResponse}`);
->>>>>>> 46c58e67
+  await depositUSDTResponseTx.wait();
+  console.log(
+    `Account 1 deposit initiated at tx hash ${depositUSDTResponseTx.hash}`
+  );
 
   // Perform a deposit of ETH by account2 into the LendingPool on shard 2
   const depositAmountETH = 5n;
@@ -408,7 +362,7 @@
   };
 
   console.log(`Account 2 depositing ${depositAmountETH} ETH via Pool on Shard ${lendingPools[2].shardId}...`);
-  const depositETHResponse = await account2.sendTransaction({
+  const depositETHResponseTx = await account2.sendTransaction({
     to: lendingPools[2].address,
     functionName: "deposit",
     abi: LendingPool.abi as Abi,
@@ -416,16 +370,10 @@
     feeCredit: convertEthToWei(0.001),
   });
 
-<<<<<<< HEAD
-  const depositETHResponseData = await waitTillCompleted(client, depositETHResponse);
-  console.log(
-    `Account 2 deposit initiated at tx hash ${depositETHResponse}`);
-=======
-  await depositETHResponse.wait();
-  console.log(
-    `Account 2 deposited 1 ETH at tx hash ${depositETHResponse.hash}`,
-  );
->>>>>>> 46c58e67
+  await depositETHResponseTx.wait();
+  console.log(
+    `Account 2 deposit initiated at tx hash ${depositETHResponseTx.hash}`
+  );
 
   // --- Add a delay or wait mechanism if necessary for async calls to process ---
   console.log("Waiting a few seconds for deposits to process asynchronously...");
@@ -468,24 +416,15 @@
   console.log("Account 1 Tokens BEFORE Borrow:", account1TokensBeforeBorrow);
   console.log("GlobalLedger Tokens BEFORE Borrow:", globalLedgerTokensBeforeBorrow);
 
-  const borrowETHResponse = await account1.sendTransaction({
+  const borrowETHResponseTx = await account1.sendTransaction({
     to: lendingPools[0].address,
     data: borrowETHData,
     feeCredit: convertEthToWei(0.001),
   });
 
-<<<<<<< HEAD
-  const borrowETHResponseData = await waitTillCompleted(client, borrowETHResponse);
-  console.log(
-    `Account 1 borrow initiated at tx hash ${borrowETHResponse}`
-=======
-  await borrowETHResponse.wait();
-  console.log(`Account 1 borrowed 5 ETH at tx hash ${borrowETHResponse.hash}`);
-
-  const account1BalanceAfterBorrow = await client.getTokens(
-    account1.address,
-    "latest",
->>>>>>> 46c58e67
+  await borrowETHResponseTx.wait();
+  console.log(
+    `Account 1 borrow initiated at tx hash ${borrowETHResponseTx.hash}`
   );
 
   // --- Add delay for borrow processing ---
@@ -557,25 +496,16 @@
   console.log("Account 1 Tokens BEFORE Repay:", account1TokensBeforeRepay);
   console.log("Account 1 USDT Collateral BEFORE Repay:", account1CollateralBeforeRepay);
 
-  const repayETHResponse = await account1.sendTransaction({
+  const repayETHResponseTx = await account1.sendTransaction({
     to: lendingPools[0].address,
     data: repayETHData,
     tokens: repayETH,
     feeCredit: convertEthToWei(0.001),
   });
 
-<<<<<<< HEAD
-  const repayETHResponseData = await waitTillCompleted(client, repayETHResponse);
-  console.log(
-    `Account 1 repay initiated at tx hash ${repayETHResponse}`
-=======
-  await repayETHResponse.wait();
-  console.log(`Account 1 repaid 1 ETH at tx hash ${repayETHResponse.hash}`);
-
-  const account1BalanceAfterRepay = await client.getTokens(
-    account1.address,
-    "latest",
->>>>>>> 46c58e67
+  await repayETHResponseTx.wait();
+  console.log(
+    `Account 1 repay initiated at tx hash ${repayETHResponseTx.hash}`
   );
 
   // --- Add delay for repay processing ---
